--- conflicted
+++ resolved
@@ -62,134 +62,11 @@
         splitter_lower.setOrientation(QtCore.Qt.Horizontal)
         splitter_lower.setChildrenCollapsible(False)
 
-<<<<<<< HEAD
-            # Grid for server
-            grid = GridContainer(name='')
-
-            label_offset = QtWidgets.QLabel('Raw data offset:')
-            btn_offset = QtWidgets.QPushButton('Compensate offset')
-            btn_offset.clicked.connect(lambda _, _server=server: self.send_cmd(target='interpreter',
-                                                                               cmd='zero_offset',
-                                                                               cmd_data=_server))
-
-            # Button for auto zero offset
-            label_record = QtWidgets.QLabel("Data recording:")
-            btn_record = QtWidgets.QPushButton('Pause')
-            btn_record.clicked.connect(lambda _, _server=server, btn=btn_record: self.send_cmd(target='interpreter',
-                                                                                               cmd='record_data',
-                                                                                               cmd_data=(_server, btn.text() == 'Resume')))
-            record_btns[server] = btn_record
-
-            chbx_record = QtWidgets.QCheckBox('Enable toggling recording state in DAQ dock')
-            chbx_record.stateChanged.connect(lambda state, _server=server: self.enableDAQRec.emit(_server, bool(state)))
-
-            # Change RO scale
-            label_ro_scale = QtWidgets.QLabel("Set R/O group scale:")
-            cbx_group = QtWidgets.QComboBox()
-            cbx_group.addItems(ro.DAQ_BOARD_CONFIG['common']['gain_groups'])
-            cbx_scale = QtWidgets.QComboBox()
-            cbx_scale.addItems(ro.DAQ_BOARD_CONFIG['common']['ifs_labels'])
-            btn_ro_scale = QtWidgets.QPushButton('Set R/O scale')
-
-            for action in [
-                # Stop recording data
-                lambda _, _server=server: self.send_cmd(target='interpreter',
-                                                        cmd='record_data',
-                                                        cmd_data=(_server, False)),
-                # Switch scale on hardware
-                lambda _, s=server, cbx_g=cbx_group, cbx_s=cbx_scale:
-                self.sendCmd.emit({'hostname': s,
-                                   'target': 'ro_board',
-                                   'cmd': 'set_ifs',
-                                   'cmd_data':
-                                       {'ifs': ro.DAQ_BOARD_CONFIG['common']['ifs_scales'][cbx_scale.currentIndex()],
-                                        'group': cbx_group.currentText()}})
-            ]:
-                btn_ro_scale.clicked.connect(action)
-
-
-            # Start / Stop RadMonitor readout
-            label_rad_monitor = QtWidgets.QLabel("Start/Stop RadMonitor:")
-            btn_start_stop_rad_mon = QtWidgets.QPushButton("Start")
-            btn_start_stop_rad_mon.clicked.connect(lambda _, btn=btn_start_stop_rad_mon, s=server: self.sendCmd.emit({
-                'hostname': s,
-                'target': 'rad_monitor',
-                'cmd': btn.text().lower()
-            }))
-            btn_start_stop_rad_mon.clicked.connect(lambda _, btn=btn_start_stop_rad_mon: btn.setText('Start' if btn.text() == 'Stop' else 'Stop'))
-
-            # Add spacer layout
-            spacer = QtWidgets.QVBoxLayout()
-            spacer.addStretch()
-
-            if 'readout' in self.setup[server]:
-                grid.add_widget(widget=[label_offset, btn_offset])
-                grid.add_widget(widget=[label_record, btn_record])
-                grid.add_widget(widget=[QtWidgets.QLabel(''), chbx_record])
-                if self.setup[server]['readout']['device'] == ro.RO_DEVICES.DAQBoard:
-                    grid.add_widget(widget=[label_ro_scale, cbx_group, cbx_scale, btn_ro_scale])
-            if 'RadiationMonitor'in self.setup[server]['devices']:
-                grid.add_widget(widget=[label_rad_monitor, btn_start_stop_rad_mon])
-            grid.add_layout(spacer)
-
-            tab_widget.addTab(grid, self.setup[server]['name'])
-            self.update_rec_state(server=server, state=True)
-
-        self.daq_widget.add_widget(widget=tab_widget)
-
-    def _setup_info(self):
-
-        # Info for setup
-        setup_info = GridContainer('Setup')
-
-        # Info on position
-        label_position_info = QtWidgets.QLabel('Position:')
-
-        # Info on position
-        label_speed_info = QtWidgets.QLabel('Speed:')
-
-        # Info on travel range
-        label_range_info = QtWidgets.QLabel('Range:')
-
-        # Info on travel range
-        label_accel_info = QtWidgets.QLabel('Accel:')
-
-        # Add to layout
-        setup_info.add_widget(widget=label_position_info)
-        setup_info.add_widget(widget=label_speed_info)
-        setup_info.add_widget(widget=label_range_info)
-        setup_info.add_widget(widget=label_accel_info)
-
-        scan_info = GridContainer('Scan')
-
-        # Stage status info
-        label_stage_status = QtWidgets.QLabel('Stage status:')
-
-        # Info on fluence in row
-        label_fluence_row = QtWidgets.QLabel("Fluence previous row:")
-
-        # Info on fluence in scan
-        label_fluence_scan = QtWidgets.QLabel("Fluence completed scans:")
-
-        # Remaining scans info
-        label_nscan_info = QtWidgets.QLabel('Est. remaining scans:')
-
-        # Scan parameters
-        label_scan_params = QtWidgets.QLabel('Scan parameters:')
-
-        # Add to layout
-        scan_info.add_widget(widget=label_stage_status)
-        scan_info.add_widget(widget=label_fluence_row)
-        scan_info.add_widget(widget=label_fluence_scan)
-        scan_info.add_widget(widget=label_nscan_info)
-        scan_info.add_widget(widget=label_scan_params)
-=======
         # Make quadrants
         splitter_upper.addWidget(motorstage_widget)
         splitter_upper.addWidget(scan_widget)
         splitter_lower.addWidget(daq_widget)
         splitter_lower.addWidget(status_widget)
->>>>>>> 961d8bf2
 
         # Add to splitter
         splitter.addWidget(splitter_upper)
