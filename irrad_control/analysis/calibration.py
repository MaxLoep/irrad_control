"""
This script contains the functions used for beam monitor calibration
"""

import logging
import numpy as np
import scipy.odr as odr
from scipy.optimize import curve_fit
from uncertainties import ufloat
from collections import defaultdict
from irrad_control.analysis import plotting

import irrad_control.analysis.formulas as irrad_formulas
from irrad_control.devices.readout import RO_DEVICES, DAQ_BOARD_CONFIG


def _get_ifs(channel_idx, config):

    if config['readout']['device'] == RO_DEVICES.DAQBoard:
        return config['readout']['ro_group_scales'][config['readout']['ch_groups'][channel_idx]]
    
    return config['readout']['ro_scales'][channel_idx]


def _get_ref_voltage(config):

    # Get max reference voltage of readout board
    if config['readout']['device'] == RO_DEVICES.DAQBoard:
        return DAQ_BOARD_CONFIG['common']['voltages']['5Vp']
    
    # Otherwise 5 V
    return 5.


def main(data, config):

    server = config['name']

    # Get raw data and event data; events are needed in order to check for changing full scale factors when using the IrradDAQBoard
    raw_data = data[server]['Raw']

    assert 'readout' in config, "Configuration field 'readout' required but not found"
    ch_types = config['readout']['types']

    if config['readout']['device'] == RO_DEVICES.DAQBoard:
        assert 'Event' in data[server], "Data entry 'Event' required in input data but not found"

    # Check configuration for required channel types: calibrate all channels of type *cup* or *blm* vs *sem_sum*
    assert 'sem_sum' in ch_types, "Channel of type 'sem_sum' required for calibration but not found"
    assert 'cup' in ch_types or 'blm' in ch_types, "Channel(s) of type 'cup'/'blm' required for calibration but not found"
    
    # Extract relevant channel numbers and names
    sem_calib_channel = defaultdict(dict)
    cup_calib_channel = defaultdict(dict)

    for i, ch in enumerate(config['readout']['channels']):
        
        ch_type = config['readout']['types'][i]

        if ch_type == 'sem_sum':
            sem_calib_channel[ch]['idx'] = i

        elif ch_type in ('cup', 'blm'):
            cup_calib_channel[ch]['idx'] = i

    # Get info about the full scale current
    for quant in (sem_calib_channel, cup_calib_channel):
        for ch in quant:
            quant[ch]['ifs'] = _get_ifs(channel_idx=quant[ch]['idx'], config=config)

    # Search events for 'update_group_ifs' which indicate change in readout IFS scale
    events = data[server]['Event']
    update_ifs_events = events[events['event'] == b'update_group_ifs']

    # Make list of figures to return
    figs = []

    # Loop over all combinations of sem calibration channels versus cups
    for sem_ch in sem_calib_channel:
        for cup_ch in cup_calib_channel:

            # Make data cuts to exclude quick changes and data taken at edge of range
            # Cuts are made on the *cup_ch*
            cut_data = apply_rel_data_cuts(data=raw_data,
                                           ref_sig=raw_data[cup_ch],
                                           ref_sig_max=_get_ref_voltage(config=config),  # Max reference signal
                                           cut_slope=0.01,  # Cut variation larger than 3% of *ref_signal_max*
                                           cut_min=0.02,  # Cut data smaller than 2% of *ref_signal_max*
                                           cut_max=0.98)  # Cut data larger than 98% of *ref_signal_max*

            if cut_data[cup_ch].shape[0] < 100:
                logging.error(f"Insufficient data after cuts! Skipping calibration for cup-type channel '{cup_ch}' vs. sem-type channel '{sem_ch}'")
                continue

            # Perform calibration between the two channels
<<<<<<< HEAD
            calib_result, fit_result, calib_arrays, stat_result = calibrate_sem_vs_cup(data=cut_data,
                                                                                       sem_ch_idx=sem_calib_channel[sem_ch]['idx'],
                                                                                       cup_ch_idx=cup_calib_channel[cup_ch]['idx'],
                                                                                       config=config,
                                                                                       update_ifs_events=update_ifs_events,
                                                                                       return_full=True)
=======
            calib_result, stat_result, fit_values, misc_arrays = calibrate_sem_vs_cup(data=cut_data,
                                                                                      sem_ch_idx=sem_calib_channel[sem_ch]['idx'],
                                                                                      cup_ch_idx=cup_calib_channel[cup_ch]['idx'],
                                                                                      config=irrad_config,
                                                                                      update_ifs_events=update_ifs_events,
                                                                                      return_full=True)
>>>>>>> 965a34a8

            # Extract results
            _, _, red_chi = fit_values
            current_sem_ch, current_cup_ch, lambda_stat_array, stat_mask = misc_arrays
            lambda_stat, _ = stat_result

            # Start the plotting
            #Beam current over time
            fig, _ = plotting.plot_beam_current_over_time(timestamps=cut_data['timestamp'][stat_mask], beam_current=current_cup_ch[stat_mask], ch_name=cup_ch)

            figs.append(fig)

            #Beam current over time
            fig, _ = plotting.plot_calibration(calib_data=current_sem_ch[stat_mask], ref_data=current_cup_ch[stat_mask], calib_sig=sem_ch, ref_sig=cup_ch, red_chi=red_chi, beta_lambda=calib_result)

            figs.append(fig)

            #Beam current over time
            fig, _ = plotting.plot_calibration(calib_data=current_sem_ch[stat_mask], ref_data=current_cup_ch[stat_mask], calib_sig=sem_ch, ref_sig=cup_ch, red_chi=red_chi, beta_lambda=calib_result, hist=True)

            figs.append(fig)

            # Statistical distribution of lambdas
            fig, _ = plotting.plot_generic_fig(plot_data={'xdata': lambda_stat_array,
                                                          'xlabel': r'$\mathrm{\lambda_{stat}\ /\ V^{-1}}$',
                                                          'ylabel': r'$\mathrm{\#}$',
                                                          'label': r'$\mathrm{\lambda_{stat} = (%.3f\pm %.3f)\ /\ V^{-1}}$' % (lambda_stat.n, lambda_stat.s),
                                                          'title': r"$\lambda_{stat}$ distribution after 2$\sigma$ cut",
                                                          'fmt': 'C0.'},
                                                hist_data={'bins': 'stat'},
                                                figsize=(8,6))

            figs.append(fig)

    return figs


def generate_ch_ifs_array(data, config, channel_idx, update_ifs_events=None):

    channel = config['readout']['channels'][channel_idx]

    ifs_array = np.full_like(data[channel], fill_value=_get_ifs(channel_idx=channel_idx, config=config))

    # The IFS have been changed during the session: adapt
    if update_ifs_events is not None:
        # Extract IFS group that the channel belongs to
        channel_group = config['readout']['ch_groups'][channel_idx]
        # Loop over updates and check if our channel is affected
        for ifs_update in update_ifs_events:
            
            # Get update prameters to check channel
            update_parameters = str(ifs_update['parameters'])

            if channel_group in update_parameters:
                # Extract IFS value in nA
                # Prior to v2.2
                try:
                    updated_ifs_value = float(update_parameters.split()[1])
                # From v2.2 onwards
                except IndexError:
                    for up in update_parameters.split(','):
                        k, v = up.split('=')
                        if k == 'ifs':
                            updated_ifs_value = float(v)
                            break
                    else:
                        raise RuntimeError("Could not extract 'I_FS' parameter from update event")

                # Search for the index at which the IFS change happened
                idx = np.searchsorted(data['timestamp'], ifs_update['timestamp'], side='right')
                # Update subsequent IFS values
                ifs_array[idx:] = updated_ifs_value

    return ifs_array


def calibrate_sem_vs_cup(data, sem_ch_idx, cup_ch_idx, config, update_ifs_events, return_full=False):

    sem_ch = config['readout']['channels'][sem_ch_idx]
    cup_ch = config['readout']['channels'][cup_ch_idx]

    # Initialize arrays containing the IFS values for each entry
    ifs_sem_ch = generate_ch_ifs_array(data=data, config=config, channel_idx=sem_ch_idx, update_ifs_events=update_ifs_events)
    ifs_cup_ch = generate_ch_ifs_array(data=data, config=config, channel_idx=cup_ch_idx, update_ifs_events=update_ifs_events)

    ref_voltage = _get_ref_voltage(config=config)

    # Calibrate current_sem_ch to current_cup_ch in this case
    current_sem_ch = irrad_formulas.v_sig_to_i_sig(data[sem_ch], full_scale_current=ifs_sem_ch, full_scale_voltage=ref_voltage)
    current_cup_ch = irrad_formulas.v_sig_to_i_sig(data[cup_ch], full_scale_current=ifs_cup_ch, full_scale_voltage=ref_voltage)

    # Errors are sqrt(1%²+1%²) = sqrt(2%)
    current_sem_ch_error, current_cup_ch_error = 0.01414 * current_sem_ch, 0.01414 * current_cup_ch

    ########################################################################
    # Calibration:                                                         #
    # -> I_sem_type = U_sem_type / ref_voltage * IFS                       #
    # -> I_cup_type = beta * I_sem_type with beta = lambda * ref_voltage   #
    # -> lambda = beta / ref_voltage, [lambda] = 1/V                       #
    # -> I_beam(U_sem_type, IFS) = lambda * IFS * U_sem_type               #
    ########################################################################

    # Get statistical calibration constant and use it to cut the fit data on 2 sigma
    beta_stat_array = current_cup_ch / current_sem_ch
    beta_stat = ufloat(beta_stat_array.mean(), beta_stat_array.std())
    beta_stat_mask = (beta_stat_array > (beta_stat.n - 2 * beta_stat.s)) & (beta_stat_array < (beta_stat.n + 2 * beta_stat.s))
    
    lambda_stat_array = beta_stat_array[beta_stat_mask] / ref_voltage
    lambda_stat = ufloat(lambda_stat_array.mean(), lambda_stat_array.std())

    logging.debug("Discarding {} ({:.2f} %) entries for calibration fit due to 2 sigma cut".format(np.count_nonzero(~beta_stat_mask), 100 * (np.count_nonzero(~beta_stat_mask) / beta_stat_mask.shape[0])))
    
    # Do fit
    popt, perr, red_chi = fit(xdata=current_sem_ch[beta_stat_mask],
                              ydata=current_cup_ch[beta_stat_mask],
                              xerr=current_sem_ch_error[beta_stat_mask],
                              yerr=current_cup_ch_error[beta_stat_mask],
                              use_odr=True)

    # get slope and finally lambda_const which is calibration value
    beta_fit = ufloat(popt[0], perr[0])
    lambda_fit = beta_fit / ufloat(ref_voltage, ref_voltage*0.01)

    # Notify the user if red. Chi² is very fishy
    if not 0.1 <= red_chi <= 5:
        logging.warning(f"The calibration fit resulted in a red. Chi^2 of {red_chi:.2f} which indicates a faulty fit or model.")

    logging.debug(f"Calibration of linear model I_cup_type = beta * I_sem_type -> beta={beta_fit.n:.2E}+-{beta_fit.s:.2E} @ red. Chi^2 {red_chi:.2f}")

    logging.info("Beam current calibration result for '{}' vs '{}': {} 1/V [{} 1/V]".format(cup_ch, sem_ch,
                                                                                            '{}=({:.3f}{}{:.3f})'.format(u'\u03bb' + '_fit', lambda_fit.n, u'\u00b1', lambda_fit.s),
                                                                                            '{}=({:.3f}{}{:.3f})'.format(u'\u03bb' + '_stat', lambda_stat.n, u'\u00b1', lambda_stat.s)))

    if return_full:
        return (beta_fit, lambda_fit), (beta_stat, lambda_stat), (popt, perr, red_chi), (current_sem_ch, current_cup_ch, lambda_stat_array, beta_stat_mask)
    else:
        return (beta_fit, lambda_fit), (beta_stat, lambda_stat)

def fit(xdata, ydata, yerr=None, xerr=None, use_odr=True, p0=(1,), fit_func=irrad_formulas.lin_odr):

    # Orthogonal distance regression
    if use_odr:
        lin_model = odr.Model(fit_func)
        data_model = odr.RealData(xdata, ydata, sy=yerr, sx=xerr)
        odr_model = odr.ODR(data_model, lin_model, beta0=p0)
        fit_out = odr_model.run()
        popt = fit_out.beta
        perr = fit_out.sd_beta
        red_chi = fit_out.res_var
    # Curve fit
    else:
        popt, pcov = curve_fit(fit_func, xdata, ydata, p0=p0, sigma=yerr, absolute_sigma=True)
        perr = np.sqrt(np.diag(pcov))
        red_chi = np.nan if yerr is None else irrad_formulas.red_chisquare(ydata, fit_func(xdata, *popt), yerr, popt)

    return popt, perr, red_chi


def apply_rel_data_cuts(data, ref_sig, ref_sig_max, cut_slope=0.01, cut_min=0.01, cut_max=0.99, return_mask=False):

    # Initial mask
    mask_slope = np.ones_like(ref_sig, dtype=bool)

    # Slopes
    slope_ref_sig = np.abs(np.diff(ref_sig))

    # Mask qick changes in ref_sig; allow only slopes of max ref_sig_slope
    mask_slope[1:] = slope_ref_sig < (cut_slope * ref_sig_max)

    logging.debug("Masking {} ({:.2f} %) entries due to large (< {} % of ref. signal) changes".format(np.count_nonzero(~mask_slope), 100 * (np.count_nonzero(~mask_slope) / mask_slope.shape[0]), cut_slope))

    mask_min = ref_sig > cut_min * ref_sig_max

    logging.debug("Masking {} ({:.2f} %) entries due to low (> {} % of ref. signal) signal".format(np.count_nonzero(~mask_min), 100 * (np.count_nonzero(~mask_min) / mask_min.shape[0]), cut_min))

    mask_max = ref_sig < cut_max * ref_sig_max

    logging.debug("Masking {} ({:.2f} %) entries due to high (< {} % of ref. signal) signal".format(np.count_nonzero(~mask_max), 100 * (np.count_nonzero(~mask_max) / mask_max.shape[0]), cut_max))

    mask = mask_slope & mask_min & mask_max

    logging.info("Masking {} ({:.2f} %) entries due to cuts".format(np.count_nonzero(~mask), 100 * (np.count_nonzero(~mask) / mask.shape[0])))

    # Apply mask to data
    res = {k:data[k][mask] for k in data.dtype.names}

    return (res, mask) if return_mask else res<|MERGE_RESOLUTION|>--- conflicted
+++ resolved
@@ -93,21 +93,12 @@
                 continue
 
             # Perform calibration between the two channels
-<<<<<<< HEAD
-            calib_result, fit_result, calib_arrays, stat_result = calibrate_sem_vs_cup(data=cut_data,
-                                                                                       sem_ch_idx=sem_calib_channel[sem_ch]['idx'],
-                                                                                       cup_ch_idx=cup_calib_channel[cup_ch]['idx'],
-                                                                                       config=config,
-                                                                                       update_ifs_events=update_ifs_events,
-                                                                                       return_full=True)
-=======
             calib_result, stat_result, fit_values, misc_arrays = calibrate_sem_vs_cup(data=cut_data,
                                                                                       sem_ch_idx=sem_calib_channel[sem_ch]['idx'],
                                                                                       cup_ch_idx=cup_calib_channel[cup_ch]['idx'],
                                                                                       config=irrad_config,
                                                                                       update_ifs_events=update_ifs_events,
                                                                                       return_full=True)
->>>>>>> 965a34a8
 
             # Extract results
             _, _, red_chi = fit_values
