import numpy as np
import matplotlib.pyplot as plt
import matplotlib.dates as md
import matplotlib.colors as mc
import matplotlib.cm as cm
import irrad_control.analysis.constants as irrad_consts

from datetime import datetime, timedelta
from matplotlib.gridspec import GridSpec
from matplotlib.patches import Rectangle
from matplotlib.legend_handler import HandlerBase
from mpl_toolkits.axes_grid1 import make_axes_locatable

from irrad_control.analysis.formulas import lin_odr
from irrad_control.utils.utils import duration_str_from_secs


# Set matplotlib rcParams to steer appearance of irrad_analysis plots
plt.rcParams.update({
    'font.size': 11,  # default 10
    'figure.figsize': [8, 6],  # default [6.4, 4.8]
    'grid.alpha': 0.75,  # default 1.0
    'figure.max_open_warning': 0,  # default 20; disable matplotlib figure number warning; expect people to have more than 2 GB of RAM
    'path.simplify': True,  # default False: removes vertices that have no impact on plot visualization for the sake of better rendering performance
    'image.cmap': 'plasma'
    }
)


class HandlerColormap(HandlerBase):
    def __init__(self, cmap, num_stripes=8, **kw):
        HandlerBase.__init__(self, **kw)
        self.cmap = cmap
        self.num_stripes = num_stripes
    def create_artists(self, legend, orig_handle, 
                       xdescent, ydescent, width, height, fontsize, trans):
        stripes = []
        for i in range(self.num_stripes):
            s = Rectangle([xdescent + i * width / self.num_stripes, ydescent], 
                          width / self.num_stripes, 
                          height, 
                          fc=self.cmap((2 * i + 1) / (2 * self.num_stripes)), 
                          transform=trans)
            stripes.append(s)
        return stripes


def no_title(b):
    """Don't generate plot titles by setting background color to title color"""
    if b:
        plt.rcParams['axes.titlecolor'] = plt.rcParams['axes.facecolor']


def align_axis(ax1, v1, ax2, v2, axis='y'):
    """adjust ax2 ylimit so that v2 in ax2 is aligned to v1 in ax1"""
    x1, y1 = ax1.transData.transform((0, v1))
    x2, y2 = ax2.transData.transform((0, v2))
    inv = ax2.transData.inverted()
    
    if axis == 'y':
        _, dy = inv.transform((0, 0)) - inv.transform((0, y1-y2))
        miny, maxy = ax2.get_ylim()
        ax2.set_ylim(miny+dy, maxy+dy)
    else:
        dx, _ = inv.transform((0, 0)) - inv.transform((0, x1-x2))
        minx, maxx = ax2.get_xlim()
        ax2.set_xlim(minx+dx, maxx+dx)


def _get_damage_label_unit_target(damage, ion_name, dut=False):
    damage_unit = r'n$_\mathrm{eq}$ cm$^{-2}$' if damage == 'neq' else f'{ion_name}s' + r' cm$^{-2}$' if damage == 'primary' else 'Mrad'
    damage_label = 'Fluence' if damage in ('neq', 'primary') else 'Total Ionizing Dose'
    damage_target = "DUT" if dut else "Scan"
    return damage_label, damage_unit, damage_target


def _apply_labels_damage_plots(ax, damage, ion_name, server='', cbar=None, dut=False, damage_map=None, uncertainty_map=False):

    damage_label, damage_unit, damage_target = _get_damage_label_unit_target(damage=damage, ion_name=ion_name, dut=dut)

    ax.set_xlabel(f'{damage_target} area horizontal / mm')
    ax.set_ylabel(f'{damage_target} area vertical / mm')
    plt.suptitle(f"{damage_label}{' Error' if uncertainty_map else ''} Distribution {damage_target} Area {'' if not server else server}")

    # 3D plot
    if hasattr(ax, 'set_zlabel'):
        ax.set_zlabel(f"{damage_unit}")

    if damage_map is not None and dut and not uncertainty_map:
        mean, std = np.nanmean(damage_map), np.nanstd(damage_map)
        damage_mean_std = "Mean = {:.2E}{}{:.2E} {}".format(mean, u'\u00b1', std, damage_unit)
        ax.set_title(damage_mean_std)

    if cbar is not None:
        cbar_label = f"{damage_label} / {damage_unit}"
        cbar.set_label(cbar_label)


def _make_cbar(fig, damage_map, damage, ion_name, rel_error_lims=None, add_cbar_axis=True, **cbar_wkargs):

    damage_label, damage_unit, _ = _get_damage_label_unit_target(damage=damage, ion_name=ion_name, dut=False)

    # Make axis for cbar
    if add_cbar_axis:
        cbar_axis = plt.axes([0.85, 0.1, 0.033, 0.8])
    else:
        cbar_axis = None

    cbar = fig.colorbar(damage_map, cax=cbar_axis, label=f"{damage_label} / {damage_unit}", **cbar_wkargs)

    if rel_error_lims is not None:
        cbar_rel_axis = cbar_axis.twinx()
        cbar.ax.yaxis.set_ticks_position('left')
        cbar.ax.yaxis.set_label_position('left')
        cbar_rel_axis.set_ylabel("Relative uncertainty / %")
        cbar_rel_axis.ticklabel_format(axis='y', useOffset=False, style='plain')
        cbar_rel_axis.set_ylim(rel_error_lims)

def plot_damage_error_3d(damage_map, error_map, map_centers_x, map_centers_y, view_angle=(25, -115), contour=False, **damage_label_kwargs):

    # Make figure
    fig, ax = plt.subplots(subplot_kw={"projection": "3d"})

    # Generate meshgird to plot on
    mesh_x, mesh_y = np.meshgrid(map_centers_x, map_centers_y)

    # plot surface
    surface_3d = ax.plot_surface(mesh_x, mesh_y, error_map, antialiased=True, cmap=plt.rcParams['image.cmap'])
    
    # Adjust angle
    ax.view_init(*view_angle)
    ax.set_ylim(ax.get_ylim()[::-1])  # Inverty y axis in order to set origin to upper left

    # Relative errors
    rel_damage_map = error_map / damage_map * 100.0

    _make_cbar(fig=fig, damage_map=surface_3d, damage=damage_label_kwargs.get('damage', 'neq'), ion_name=damage_label_kwargs['ion_name'], rel_error_lims=(rel_damage_map.min(), rel_damage_map.max()))

    # Apply labels
    _apply_labels_damage_plots(ax=ax, damage_map=damage_map, uncertainty_map=True, **damage_label_kwargs)

    return fig, ax


def plot_damage_map_3d(damage_map, map_centers_x, map_centers_y, view_angle=(25, -115), contour=False, **damage_label_kwargs):

    # Make figure
    fig, ax = plt.subplots(figsize=(8, 6), subplot_kw={"projection": "3d"})

    # Generate meshgird to plot on
    mesh_x, mesh_y = np.meshgrid(map_centers_x, map_centers_y)

    # plot surface
    surface_3d = ax.plot_surface(mesh_x, mesh_y, damage_map, antialiased=True, cmap=plt.rcParams['image.cmap'])

    # Plot contour
    if contour:
        contour_2d = ax.contourf(mesh_x, mesh_y, damage_map, zdir='z', offset=-0.05*damage_map.max(), cmap=plt.rcParams['image.cmap'])
        ax.set_zlim(-0.05*damage_map.max(), damage_map.max())
        
    # Adjust angle
    ax.view_init(*view_angle)
    ax.set_ylim(ax.get_ylim()[::-1])  # Inverty y axis in order to set origin to upper left

    _make_cbar(fig=fig, damage_map=surface_3d, damage=damage_label_kwargs.get('damage', 'neq'), ion_name=damage_label_kwargs['ion_name'])
    
    # Apply labels
    _apply_labels_damage_plots(ax=ax, damage_map=damage_map, **damage_label_kwargs)

    return fig, ax


def plot_damage_map_2d(damage_map, map_centers_x, map_centers_y, **damage_label_kwargs):

    # Make figure
    fig, ax = plt.subplots()
    
    bin_width_y = (map_centers_y[1] - map_centers_y[0])
    bin_width_x = (map_centers_x[1] - map_centers_x[0])
    
    extent = [map_centers_x[0] - bin_width_x/2., map_centers_x[-1] + bin_width_x/2., map_centers_y[-1] + bin_width_y/2., map_centers_y[0]- bin_width_y/2.]

    im = ax.imshow(damage_map, extent=extent, cmap=plt.rcParams['image.cmap'])

    cbar = fig.colorbar(im)

    # Apply labels
    _apply_labels_damage_plots(ax=ax, cbar=cbar, damage_map=damage_map, **damage_label_kwargs)

    return fig, ax


def plot_damage_map_contourf(damage_map, map_centers_x, map_centers_y, **damage_label_kwargs):

    # Make figure
    fig, ax = plt.subplots()

     # Generate meshgird to plot on
    mesh_x, mesh_y = np.meshgrid(map_centers_x, map_centers_y)

    # Plot contour
    contour_2d = ax.contourf(mesh_x, mesh_y, damage_map, cmap=plt.rcParams['image.cmap'])
    _ = plt.clabel(contour_2d, inline=True, fmt='%1.2E', colors='k')
    ax.set_ylim(ax.get_ylim()[::-1])  # Inverty y axis in order to set origin to upper left

    cbar = fig.colorbar(contour_2d)
    
    # Apply labels
    _apply_labels_damage_plots(ax=ax, cbar=cbar, damage_map=damage_map, **damage_label_kwargs)

    return fig, ax


def plot_scan_damage_resolved(damage_map, damage, ion_name, row_separation, n_complete_scans):

    def make_axis_int_only(ax, axis='x'):
        actual_axis =getattr(ax, 'xaxis' if axis == 'x' else 'yaxis')
        scan_numbers = [int(lbl.get_position()[0]) for lbl in actual_axis.get_ticklabels() if lbl.get_position()[0] % 1 == 0]
        actual_axis.set_ticks(scan_numbers, labels=[str(i) for i in scan_numbers])

    # Our irradiation consisted of complete scans and subsequent correction scans of individual rows
    if n_complete_scans != damage_map.shape[1]:
        
        # Complete scan and correction scan map
        comp_map = damage_map[:, :n_complete_scans]
        corr_map = damage_map[: , n_complete_scans:]

        # Minimum width the plots get
        min_width = 0.75

        width_ratios = [min_width + comp_map.shape[1] / damage_map.shape[1], min_width + corr_map.shape[1] / damage_map.shape[1]]

        # From https://stackoverflow.com/questions/32185411/break-in-x-axis-of-matplotlib
        fig, ax = plt.subplots(1, 2, facecolor='w', width_ratios=width_ratios)
        plt.subplots_adjust(wspace=0.075)

        comp_idx = n_complete_scans - 1
        corr_idx = corr_map.shape[1] - 1

        # Scale axis to that scan numbers are centerd under bin
        comp_extend=[-0.5, comp_idx + 0.5, comp_map.shape[0], 0]
        corr_extend=[n_complete_scans - 0.5, corr_idx + n_complete_scans + 0.5, comp_map.shape[0], 0]

        # PLot the actual images
        _ = ax[0].imshow(comp_map, origin='upper', extent=comp_extend, cmap=plt.rcParams['image.cmap'], aspect='auto', vmin=damage_map.min(), vmax=damage_map.max())
        im_corr = ax[1].imshow(corr_map, origin='upper', extent=corr_extend, cmap=plt.rcParams['image.cmap'], aspect='auto', vmin=damage_map.min(), vmax=damage_map.max())

        # Make colorbar for the im_corr map which contains the final map
        _make_cbar(fig=fig, damage_map=im_corr, damage=damage, ion_name=ion_name, add_cbar_axis=False, pad=0.275)

        # Hide spines between axes
        ax[0].spines['right'].set_visible(False)
        ax[1].spines['left'].set_visible(False)

        # Tick stuff
        ax[0].yaxis.tick_left()
        ax[0].tick_params(labelright=False)
        ax[1].set_yticks([])
        ax[0].yaxis.set_ticks(range(damage_map.shape[0]))  # Show ticks for every row

        # Only lable every 5th row when there are too many
        if damage_map.shape[0] >= 20:
            ax[0].yaxis.set_ticklabels([str(i) if i%5 == 0 else '' for i in range(len(ax[0].yaxis.get_ticklabels()))])
        
        # X axis labels
        for curr_x in ax:
            make_axis_int_only(curr_x)

        # Make second y axis for showing row locations in mm
        ax_mm = ax[1].twinx()
        ax_mm.set_ylim(row_separation * damage_map.shape[0], 0)

        ax[0].set_xlabel(r'Complete scan $\mathrm{\#_{scan}}$')
        ax[1].set_xlabel(r'Correction scan $\mathrm{\#_{corr}}$')
        ax[0].set_ylabel(r'Row $\mathrm{\#_{row}}$')
        ax_mm.set_ylabel('Relative row position / mm')

        align_axis(ax1=ax[0], ax2=ax_mm, v1=0, v2=0, axis='y')

        dmg_lbl, dmg_unt, dmg_trgt = _get_damage_label_unit_target(damage=damage, ion_name=ion_name)

        # Fake a little legend
        ax[0].text(s=r'$\mathrm{\mu}$='+"({:.1E}{}{:.1E}) {}".format(np.nanmean(comp_map), u'\u00b1', np.nanstd(comp_map), dmg_unt),
                    x=0.075, y=0.5, rotation=90, fontsize=10, va='center', ha='center',
                    bbox=dict(boxstyle='round', facecolor='white', edgecolor='grey', alpha=0.8),
                    transform=ax[0].transAxes)
        ax[1].text(s=r'$\mathrm{\mu}$='+"({:.1E}{}{:.1E}) {}".format(np.nanmean(corr_map), u'\u00b1', np.nanstd(corr_map), dmg_unt),
                    x=0.075, y=0.5, rotation=90, fontsize=10, va='center', ha='center',
                    bbox=dict(boxstyle='round', facecolor='white', edgecolor='grey', alpha=0.8),
                    transform=ax[1].transAxes)
        
        fig.suptitle(f"{dmg_lbl} on {dmg_trgt.lower()} area, row-resolved")

        # Make the break lines
        d = .015  # how big to make the diagonal lines in axes coordinates
        # arguments to pass plot, just so we don't keep repeating them
        kwargs = dict(transform=ax[0].transAxes, color='k', clip_on=False)
        ax[0].plot((1-d, 1+d), (-d, +d), **kwargs)
        ax[0].plot((1-d, 1+d), (1-d, 1+d), **kwargs)

        kwargs.update(transform=ax[1].transAxes)  # switch to the bottom axes
        ax[1].plot((-d, +d), (1-d, 1+d), **kwargs)
        ax[1].plot((-d, +d), (-d, +d), **kwargs)

    else:

        # Make figure
        fig, ax = plt.subplots()

        im = ax.imshow(damage_map, origin='upper', cmap=plt.rcParams['image.cmap'], aspect='auto')

        make_axis_int_only(ax)

        # Show ticks for every row
        ax.yaxis.set_ticks(range(damage_map.shape[0]))
        
        # Only lable every 5th row when there are too many
        if damage_map.shape[0] >= 20:
            ax.yaxis.set_ticklabels([str(i) if i%5 == 0 else '' for i in range(len(ax.yaxis.get_ticklabels()))])

        _make_cbar(fig=fig, damage_map=im, damage=damage, ion_name=ion_name, add_cbar_axis=False, pad=0.125)

        dmg_lbl, dmg_unt, dmg_trgt = _get_damage_label_unit_target(damage=damage, ion_name=ion_name)

        ax_mm = ax.twinx()
        ax_mm.set_ylim(row_separation * damage_map.shape[0], 0)

        # Fake a little legend
        ax.text(s=r'$\mathrm{\mu}$='+"({:.1E}{}{:.1E}) {}".format(np.nanmean(damage_map), u'\u00b1', np.nanstd(damage_map), dmg_unt),
                x=abs(ax.get_xlim()[0] - ax.get_xlim()[1]) * 0.225 + ax.get_xlim()[0],
                y=ax.get_ylim()[0]*0.05, rotation=0, fontsize=10,
                bbox=dict(boxstyle='round', facecolor='white', edgecolor='grey', alpha=0.8))

        # Axes labels
        ax.set_xlabel(r'Complete scan $\mathrm{\#_{scan}}$')
        ax.set_ylabel(r'Row $\mathrm{\#_{row}}$')
        ax_mm.set_ylabel('Relative row position / mm')
        ax.set_title(f"{dmg_lbl} on {dmg_trgt.lower()} area, row-resolved")

        align_axis(ax1=ax, ax2=ax_mm, v1=0, v2=0, axis='y')

    return fig, ax


def plot_scan_overview(overview, beam_data, daq_config, temp_data=None):

    def _win_from_timestamps(ts_data, other_data, ts_start, ts_stop, to_secs=False):
        idx_start, idx_stop = np.searchsorted(ts_data, [ts_start, ts_stop])
        d_ts, d_ot = ts_data[idx_start:idx_stop], other_data[idx_start:idx_stop]
        if to_secs:
            d_ts = d_ts - d_ts[0]
        return d_ts, d_ot
    
    def _to_dt(ts, delta=False):
        return [datetime.fromtimestamp(t) if not delta else timedelta(seconds=float(t)) for t in ts]
    
    # Plot scan overview
    if 'kappa' in daq_config and not np.isnan(daq_config['kappa']['nominal']):
        kappa = daq_config['kappa']['nominal']
        FluenceToTID = lambda f: irrad_consts.MEV_PER_GRAM_TO_MRAD * f / kappa * daq_config['stopping_power']
        TIDToFluence = lambda t: t * kappa / (irrad_consts.MEV_PER_GRAM_TO_MRAD * daq_config['stopping_power'])
        damage = lambda x: x * kappa
        dmg_label = r"1 MeV neutron fluence / $\mathrm{neq \ cm^{-2}}$"
    else:
        FluenceToTID = lambda f: irrad_consts.MEV_PER_GRAM_TO_MRAD * f * daq_config['stopping_power']
        TIDToFluence = lambda t: t  / (irrad_consts.MEV_PER_GRAM_TO_MRAD * daq_config['stopping_power'])
        damage = lambda x: x
        dmg_label = rf"{daq_config['ion'].capitalize()} fluence / $\mathrm{{{daq_config['ion']}s\ cm^{{-2}}}}$"

    # Make figure and gridspec on which to place subplots
    fig = plt.figure()
    gs = GridSpec(2, 2, height_ratios=[2.5, 1], width_ratios=[2.5, 1], wspace=0.3, hspace=0.15)
    
    # Make axes
    ax_complete = fig.add_subplot(gs[0])
    ax_beam = fig.add_subplot(gs[2], sharex=ax_complete)
    ax_result = fig.add_subplot(gs[1])
    
    # Set axes parameters
    ax_result.yaxis.set_tick_params(labelright=False, right=False, labelleft=True, left=True)
    ax_result.yaxis.grid()
    ax_result.set_xlabel('Row')
    ax_result.set_ylabel(dmg_label)

    # Make TID axis and plot title
    ax_tid = ax_result.secondary_yaxis('right', functions=(FluenceToTID, TIDToFluence))
    ax_complete.set_title("Irradiation overview", y=1.15, loc='right')
    
    # Axes container
    ax = (ax_complete, ax_beam, ax_result)

    # No labels on xaxis of main plots; add grid
    ax_complete.xaxis.set_tick_params(labelbottom=False)
    ax_beam.xaxis.set_tick_params(top=True)
    ax_complete.grid()
    ax_beam.grid()

    # Start/stop overview plot at beginning/end of irradiation
    start_ts, stop_ts = overview['row_hist']['center_timestamp'][0], overview['row_hist']['center_timestamp'][-1]
    chrono_ts_idxs = np.argsort(overview['row_hist']['center_timestamp'])

    ax_complete.bar(_to_dt(overview['row_hist']['center_timestamp'][chrono_ts_idxs]), damage(overview['row_hist']['primary_damage'][chrono_ts_idxs]), _to_dt(overview['row_hist']['duration'][chrono_ts_idxs], True) , label='Row fluence')
    ax_complete.errorbar(_to_dt(overview['scan_hist']['center_timestamp']), damage(overview['scan_hist']['primary_damage']), yerr=damage(overview['scan_hist']['primary_damage_error']), fmt='C1.', label='Scan fluence')
    ax_complete.set_ylabel(dmg_label)
    ax_complete.yaxis.offsetText.set(va='bottom', ha='center')

    # Plot mask of where irradiation was halted for longer than 30 seconds
    halt_criteria = overview['row_hist']['duration'].mean() + 3 * overview['row_hist']['duration'].std() + 10  # 10 seconds to acount for row switching and condition checking 
    halt_start_idxs = np.argwhere(np.diff(overview['row_hist']['center_timestamp'][chrono_ts_idxs]) > halt_criteria)
    for i in range(len(halt_start_idxs)):
        h_start = overview['row_hist']['center_timestamp'][chrono_ts_idxs][halt_start_idxs[i]]
        h_stop = overview['row_hist']['center_timestamp'][chrono_ts_idxs][halt_start_idxs[i]+1]
        ax_complete.bar(_to_dt(h_start), damage(overview['row_hist']['primary_damage'][chrono_ts_idxs][halt_start_idxs[i]]), _to_dt(h_stop-h_start, True),
                        align='edge', label='Scan halt' if i == 0 else '', color='gray', ls='-', alpha=0.33, zorder=-1)

    ax_complete.legend(loc='upper left', fontsize=10)    

    # Add scan number ticks
    ax_scan = ax_complete.secondary_xaxis('top')
    ax_scan.set_xlabel('Scan number')
    every_10nth_scan = len(overview['scan_hist']['number'])//10 + 1

    ax_scan.set_xticks(_to_dt(overview['scan_hist']['center_timestamp'][::every_10nth_scan]),
                       overview['scan_hist']['number'][::every_10nth_scan])

    ax_tid.set_ylabel('TID / Mrad')
    align_axis(ax1=ax_complete, ax2=ax_tid, v1=0, v2=0, axis='y')

    # Irradiations plotted happened across different days
    if datetime.fromtimestamp(start_ts).strftime('%d/%m/%Y') != datetime.fromtimestamp(stop_ts).strftime('%d/%m/%Y'):
        time_label = f"Time between {datetime.fromtimestamp(start_ts).strftime('%d/%m/%Y')} and {datetime.fromtimestamp(stop_ts).strftime('%d/%m/%Y')}"
        time_fmt = '%H'
    else:
        time_label = f"Time on {datetime.fromtimestamp(start_ts).strftime('%a %d/%m/%Y')}"
        time_fmt = '%H:%M'
    
    # Plot beam current
    beam_ts, beam_nanos = _win_from_timestamps(beam_data['timestamp'],
                                               beam_data['beam_current'] / irrad_consts.nano,
                                               start_ts,
                                               stop_ts,
                                               to_secs=False)
    ax_beam.plot(_to_dt(beam_ts), beam_nanos, label='Beam current')
    ax_beam.set_ylim(0, beam_nanos.max() * 1.25)
    ax_beam.set_ylabel(f"{daq_config['ion'].capitalize()} current / nA")
    ax_beam.set_xlabel(time_label)
    ax_beam.legend(loc='upper left', fontsize=8)


    # Plot last scan distribution
    ax_result.bar(overview['result_hist']['number'], damage(overview['result_hist']['primary_damage']), label='Result')
    ax_result.yaxis.offsetText.set(va='bottom', ha='center')

    if 'correction_scans' in overview:

        # Count the amount of individual scans and fluence inside
        indv_row_scans = dict(zip(overview['result_hist']['number'], [1] * len(overview['result_hist']['number'])))
        indv_row_offsets = dict(zip(overview['result_hist']['number'], damage(overview['result_hist']['primary_damage'])))
        corrections_scans_labels = []

        # Loop over individual scans
        for entry in overview['correction_scans']:

            row = entry['number']
            indv_damage = damage(entry['primary_damage'])

            ax_result.bar(row, indv_damage, bottom=indv_row_offsets[row], color=f"C{indv_row_scans[row]}")
            indv_row_offsets[row] += indv_damage
            corrections_scans_labels.append(indv_row_scans[row])
            indv_row_scans[row] += 1

        # Resulting mean fluence on 1D
        mean = np.nanmean(list(indv_row_offsets.values()))
<<<<<<< HEAD
        ax_correction.axhline(y=mean, label="Mean", ls='--', lw=1, c='gray', zorder=10)
=======
        ax_result.axhline(y=mean, label="Mean", ls='--', lw=1, c='gray', zorder=10)
>>>>>>> f78a2825

        leg1 = ax_result.legend(loc='upper center', fontsize=10)

        # Make custom colorbar to show number of correction scans, it's cheecky breeky-style
        max_indv_scans = max(indv_row_scans.values())
        cmap = mc.ListedColormap([f'C{i}' for i in range(1, max_indv_scans)])
        norm = mc.BoundaryNorm(np.arange(0.5, max_indv_scans), cmap.N)
        mappable = cm.ScalarMappable(cmap=cmap, norm=norm)
        ax_cbar = fig.add_subplot(gs[3])  # Add colorbar to lower right axes but make new axes there for it
        cb = plt.colorbar(mappable, ax=ax_cbar, ticks=range(1, max_indv_scans),label='n-th correction scan', location='top', orientation='horizontal')
        cb._long_axis().set(label_position='bottom', ticks_position='bottom')  # Put cbar at top of ax_cbar but put labels and ticks downward
        ax_cbar.remove()  # Cheeky-breeky remove the orginal axes where the cbar axes was attached at the top, hehe

        # Zoom in correction plot to see resulting distribution
        ax_result.set_ylim(min(damage(overview['result_hist']['primary_damage']))*0.95, max(list(indv_row_offsets.values()))*1.05)

        # Beautiful custom patch showing colorbar
        cmh = [Rectangle((0, 0), 1, 1)]
        handler_map = dict(zip(cmh, [HandlerColormap(cmap, num_stripes=max_indv_scans-1)]))
        ax_result.legend(handles=leg1.legendHandles+cmh,
                         labels=[t.get_text() for t in leg1.get_texts()] + ['Corrections'],
                         handler_map=handler_map, loc='upper center', fontsize=10)
    else:
        # Resulting mean fluence on 1D
        mean = np.nanmean(damage(overview['result_hist']['primary_damage']))
        ax_result.axhline(y=mean, label="Mean", ls='--', lw=1, c='gray', zorder=10)

        ax_result.legend(loc='upper center', fontsize=10)

        # Zoom in correction plot to see resulting distribution
        ax_result.set_ylim(min(damage(overview['result_hist']['primary_damage']))*0.95, max(damage(overview['result_hist']['primary_damage']))*1.05)

    if temp_data is not None:
        ax_temp = ax_beam.twinx()
        ax_temp.set_ylabel(r'Temperature / $\mathrm{^\circ C}$')
        for i, temp in enumerate(t for t in temp_data.dtype.names if t != 'timestamp'):
            temp_ts, temp_dt = _win_from_timestamps(temp_data['timestamp'],
                                                    temp_data[temp],
                                                    start_ts,
                                                    stop_ts,
                                                    to_secs=False)
            ax_temp.plot(_to_dt(temp_ts), temp_dt, c=f'C{i+1}', label=f'{temp} temp.')
        ax_temp.legend(loc='upper center', fontsize=8)

    ax_beam.xaxis.set_major_formatter(md.DateFormatter(time_fmt))
    for label in ax_beam.get_xticklabels(which='major'):
        label.set_ha('right')
        label.set_rotation(30)

    return fig, ax


def plot_generic_fig(plot_data, fit_data=None, hist_data=None, fig_ax=None, **sp_kwargs):
    fig, ax = plt.subplots(**sp_kwargs) if fig_ax is None else fig_ax
    
    # Make figure and axis
    ax.set_title(plot_data['title'])
    ax.set_xlabel(plot_data['xlabel'])
    ax.set_ylabel(plot_data['ylabel'])
    
    if fit_data:
        ax.plot(fit_data['xdata'], fit_data['func'](*fit_data['fit_args']), fit_data['fmt'], label=fit_data['label'], zorder=10)
    if hist_data:
        if isinstance(hist_data['bins'], (int, str, type(None))):
            if hist_data['bins'] == 'stat':
                n, s = np.nanmean(plot_data['xdata']), np.nanstd(plot_data['xdata'])
                binwidth = 6 * s / 100.
                bins = np.arange(n-3*s, n+3*s + binwidth, binwidth)
            else:
                bins = hist_data['bins']

            _, _, _ = ax.hist(plot_data['xdata'], bins=bins, label=plot_data['label'])
        elif len(hist_data['bins']) == 2:
            cmap = plt.get_cmap(plt.rcParams['image.cmap'])
            cmap.set_bad('w')
            _, _, _, im = ax.hist2d(plot_data['xdata'], plot_data['ydata'], bins=hist_data['bins'],norm=hist_data['norm'], cmap=cmap, rasterized=True)
            #im.set_edgecolor("face")
            plt.colorbar(im, label=plot_data.get('label', ''))
        else:
            raise ValueError('bins must be 2D iterable of intsd or int')
    else:
        ax.plot(plot_data['xdata'], plot_data['ydata'], plot_data['fmt'], label=plot_data['label'], alpha=plot_data.get('alpha', 1))
    ax.grid(True)
    ax.legend(loc='best')
    
    return fig, ax


def plot_beam_current(timestamps, beam_current, ch_name=None, scan_data=None):

    dtfts = datetime.fromtimestamp(timestamps[0])

    plot_data = {'xdata': [datetime.fromtimestamp(ts) for ts in timestamps],
                 'ydata': beam_current,
                 'xlabel': f"{dtfts.strftime('%d %b %Y')}",
                 'ylabel': f"Cup channel {ch_name} current / nA",
                 'label': f"{ch_name or 'Beam'} current over {duration_str_from_secs(seconds=timestamps[-1]-timestamps[0])}{' irradiation' if scan_data else ''}",
                 'title': f"Current of channel {ch_name}",
                 'fmt': 'C0-'}

    if ch_name is None:
        plot_data['ylabel'] = 'Beam current / nA'
        plot_data['title'] = "Beam current over time"

    if scan_data is not None:
        plot_data['title'] = 'Beam current during irradiation'

    plot_data['label'] += ":\n    ({:.2f}{}{:.2f}) nA".format(np.nanmean(beam_current), u'\u00b1', np.nanstd(beam_current))

    fig, ax = plot_generic_fig(plot_data=plot_data)

    ax.xaxis.set_major_formatter(md.DateFormatter('%H:%M'))
    fig.autofmt_xdate()

    return fig, ax


def plot_relative_beam_position(horizontal_pos, vertical_pos, n_bins=100, scan_data=None):

    fig, ax_hist_2d = plt.subplots()

    ax_hist_2d.set_aspect(1.0)

    # Use fancy submodule, making grid of plots a 10000 times easier
    # See https://matplotlib.org/stable/gallery/axes_grid1/scatter_hist_locatable_axes.html#sphx-glr-gallery-axes-grid1-scatter-hist-locatable-axes-py
    anchor = make_axes_locatable(ax_hist_2d)

    # Create a bunch of new axes for the other hists and the cbar
    ax_hist_h = anchor.append_axes('top', 0.85, pad=0.1, sharex=ax_hist_2d)
    ax_hist_v = anchor.append_axes('left', 0.85, pad=0.1, sharey=ax_hist_2d)
    ax_cbar = anchor.append_axes('right', 0.2, pad=0.1)

    # Set the tick locations correctly and inverty y axis of one hist to place it on left
    ax_hist_h.xaxis.set_tick_params(labelbottom=False)
    ax_hist_2d.yaxis.set_tick_params(labelleft=False)
    ax_hist_v.invert_xaxis()

    # Make the plots and trash what we don't need
    _, _, _, im = ax_hist_2d.hist2d(horizontal_pos, vertical_pos, bins=(n_bins, n_bins), norm=mc.LogNorm(), cmin=1)
    _, _, _ = ax_hist_h.hist(horizontal_pos, bins=n_bins)
    _, _, _ = ax_hist_v.hist(vertical_pos, bins=n_bins, orientation='horizontal')

    # Add colorbar to predefined axis
    fig.colorbar(im, cax=ax_cbar, label="")

    # Add reticle
    x_min, x_max = ax_hist_2d.get_xbound()
    y_min, y_max = ax_hist_2d.get_ybound()
    ax_hist_2d.annotate(text='Right', xy=(0, 0), xycoords='data',
                        xytext=(x_max, 0),
                        textcoords='data',
                        arrowprops=dict(arrowstyle='<-', ls='--', alpha=0.8),
                        ha='right', va='center', rotation=270)
    ax_hist_2d.annotate(text='Left', xy=(0, 0), xycoords='data',
                        xytext=(x_min, 0),
                        textcoords='data',
                        arrowprops=dict(arrowstyle='<-', ls='--', alpha=0.8),
                        ha='left', va='center', rotation=90)
    ax_hist_2d.annotate(text='Up', xy=(0, 0), xycoords='data',
                        xytext=(0, y_max),
                        textcoords='data',
                        arrowprops=dict(arrowstyle='<-', ls='--', alpha=0.8),
                        ha='center', va='top')
    ax_hist_2d.annotate(text='Down', xy=(0, 0), xycoords='data',
                        xytext=(0, y_min),
                        textcoords='data',
                        arrowprops=dict(arrowstyle='<-', ls='--', alpha=0.8),
                        ha='center', va='bottom')

    # Make labels and legends
    ax_hist_h.set_title(f"Beam-mean position relative to center {'during irradiation' if scan_data else ''}")
    ax_hist_2d.set_xlabel('Rel. horizontal deviation / %')
    ax_hist_v.set_ylabel('Rel. vertical deviation / %')

    # Fake a little legend
    ax_hist_h.text(s=r'$\mathrm{\mu_h}$='+"({:.1f}{}{:.1f}) %".format(np.nanmean(horizontal_pos), u'\u00b1', np.nanstd(horizontal_pos)),
                   x=x_min*0.95,
                   y=ax_hist_h.get_ylim()[-1]*0.775, rotation=0, fontsize=10,
                   bbox=dict(boxstyle='round', facecolor='white', edgecolor='grey', alpha=0.33))
    ax_hist_v.text(s=r'$\mathrm{\mu_v}$='+"({:.1f}{}{:.1f}) %".format(np.nanmean(vertical_pos), u'\u00b1', np.nanstd(vertical_pos)),
                   x=ax_hist_v.get_xlim()[0]*0.925,
                   y=y_min*0.925, rotation=90, fontsize=10,
                   bbox=dict(boxstyle='round', facecolor='white', edgecolor='grey', alpha=0.33))

    return fig, (ax_hist_2d, ax_hist_h, ax_hist_v)


def plot_calibration(calib_data, ref_data, calib_sig, ref_sig, red_chi, beta_lambda, ion_name, ion_energy, hist=False):

    beta_const, lambda_const = beta_lambda

    fit_label=r'Linear fit: $\mathrm{I_{Beam} = \beta \cdot I_{SEE}}$;'
    fit_label += '\n\t' + r'$\beta=(%.2E \pm %.2E)$' % (beta_const.n, beta_const.s)
    fit_label += '\n\t' + r'$\lambda=\beta\ /\ 5V=(%.3f \pm %.3f) \ V^{-1}$' % (lambda_const.n, lambda_const.s)
    fit_label += '\n\t' + r'$\mathrm{SEY}=\beta^{-1}=(%.3f \pm %.3f)$' % ((100./beta_const).n, (100./beta_const).s) + ' %'
    fit_label += '\n\t' + r'$\chi^2_{red}= %.2f\ $' % red_chi

    label_ion = f"{ion_energy:.3f} MeV {ion_name.lower()} data " r'($\Sigma$={}):'.format(len(calib_data)) + '\n' + f"SEE channel '{calib_sig}' vs. cup channel '{ref_sig}'"

    # Make figure and axis
    fig, ax = plot_generic_fig(plot_data={'xdata': calib_data,
                                          'ydata': ref_data,
                                          'xlabel': r"Secondary electron current $\mathrm{I_{SEE}}$ / nA",
                                          'ylabel': r"Beam current $\mathrm{I_{Beam}}$ / nA",
                                          'label': label_ion,
                                          'title':"Beam current calibration",
                                          'fmt':'C0.',
                                          'alpha': 0.33},
                               fit_data={'xdata': calib_data,
                                         'func': lin_odr,
                                         'fit_args': [[beta_const.n], calib_data],
                                         'fmt': 'C1-',
                                         'label': fit_label},
                               hist_data={'bins': (100, 100), 'norm': mc.LogNorm()} if hist else {})
    
    return fig, ax


def plot_fluence_distribution(fluence_data, ion, hardness_factor=1, stoping_power=1):

    plot_data = {
        'xdata': fluence_data,
        'xlabel': f"Fluence per scanned row / {ion}s/cm^2",
        'ylabel': '#',
        'label': "({:.2E}{}{:.2E}) {}s / cm^2".format(np.nanmean(fluence_data), u'\u00b1', np.nanstd(fluence_data), ion),
        'title': "Row fluence distribution",
        'fmt': 'C0'
    }

    fig, ax = plot_generic_fig(plot_data=plot_data, hist_data={'bins': 'stat'})
    ax_neq = ax.twiny()
    ax_neq.set_xlim([x * hardness_factor for x in ax.get_xlim()])
    ax_neq.set_xlabel('NIEL fluence / neq/cm^2')
    align_axis(ax, 0, ax_neq, 0, axis='x')
    ax_neq.grid(False)
    return fig, ax<|MERGE_RESOLUTION|>--- conflicted
+++ resolved
@@ -471,11 +471,7 @@
 
         # Resulting mean fluence on 1D
         mean = np.nanmean(list(indv_row_offsets.values()))
-<<<<<<< HEAD
-        ax_correction.axhline(y=mean, label="Mean", ls='--', lw=1, c='gray', zorder=10)
-=======
         ax_result.axhline(y=mean, label="Mean", ls='--', lw=1, c='gray', zorder=10)
->>>>>>> f78a2825
 
         leg1 = ax_result.legend(loc='upper center', fontsize=10)
 
